--- conflicted
+++ resolved
@@ -16,11 +16,7 @@
 	"github.com/hashicorp/terraform-provider-azurerm/helpers/tf"
 	"github.com/hashicorp/terraform-provider-azurerm/internal/clients"
 	"github.com/hashicorp/terraform-provider-azurerm/internal/features"
-<<<<<<< HEAD
 	"github.com/hashicorp/terraform-provider-azurerm/internal/services/apimanagement/migration"
-	"github.com/hashicorp/terraform-provider-azurerm/internal/services/apimanagement/parse"
-=======
->>>>>>> 7b2f8e4f
 	"github.com/hashicorp/terraform-provider-azurerm/internal/services/apimanagement/schemaz"
 	"github.com/hashicorp/terraform-provider-azurerm/internal/services/apimanagement/validate"
 	"github.com/hashicorp/terraform-provider-azurerm/internal/tf/pluginsdk"
@@ -361,11 +357,6 @@
 	ctx, cancel := timeouts.ForCreateUpdate(meta.(*clients.Client).StopContext, d)
 	defer cancel()
 
-<<<<<<< HEAD
-=======
-	id := api.NewApiID(subscriptionId, d.Get("resource_group_name").(string), d.Get("api_management_name").(string), d.Get("name").(string))
-
->>>>>>> 7b2f8e4f
 	revision := d.Get("revision").(string)
 	path := d.Get("path").(string)
 	apiId := fmt.Sprintf("%s;rev=%s", d.Get("name").(string), revision)
@@ -376,7 +367,7 @@
 	protocols := expandApiManagementApiProtocols(protocolsRaw)
 	sourceApiId := d.Get("source_api_id").(string)
 
-	id := parse.NewApiID(subscriptionId, d.Get("resource_group_name").(string), d.Get("api_management_name").(string), apiId)
+	id := api.NewApiID(subscriptionId, d.Get("resource_group_name").(string), d.Get("api_management_name").(string), apiId)
 
 	if version != "" && versionSetId == "" {
 		return fmt.Errorf("setting `version` without the required `version_set_id`")
@@ -424,26 +415,14 @@
 		contentFormat := importV["content_format"].(string)
 		contentValue := importV["content_value"].(string)
 
-<<<<<<< HEAD
-		log.Printf("[DEBUG] Importing API Management API %q of type %q", id.Name, contentFormat)
-		apiParams := apimanagement.APICreateOrUpdateParameter{
-			APICreateOrUpdateProperties: &apimanagement.APICreateOrUpdateProperties{
-				APIType:     apiType,
-				SoapAPIType: soapApiType,
-				Format:      apimanagement.ContentFormat(contentFormat),
-				Value:       utils.String(contentValue),
-				Path:        utils.String(path),
-=======
 		log.Printf("[DEBUG] Importing API Management API %q of type %q", id.ApiId, contentFormat)
 		apiParams := api.ApiCreateOrUpdateParameter{
 			Properties: &api.ApiCreateOrUpdateProperties{
-				Type:       pointer.To(apiType),
-				ApiType:    pointer.To(soapApiType),
-				Format:     pointer.To(api.ContentFormat(contentFormat)),
-				Value:      pointer.To(contentValue),
-				Path:       path,
-				ApiVersion: pointer.To(version),
->>>>>>> 7b2f8e4f
+				Type:    pointer.To(apiType),
+				ApiType: pointer.To(soapApiType),
+				Format:  pointer.To(api.ContentFormat(contentFormat)),
+				Value:   pointer.To(contentValue),
+				Path:    path,
 			},
 		}
 		wsdlSelectorVs := importV["wsdl_selector"].([]interface{})
@@ -460,7 +439,7 @@
 		}
 
 		if version != "" {
-			apiParams.APICreateOrUpdateProperties.APIVersion = utils.String(version)
+			apiParams.Properties.ApiVersion = pointer.To(version)
 		}
 
 		if versionSetId != "" {
@@ -504,10 +483,6 @@
 			Protocols:                     protocols,
 			ServiceUrl:                    pointer.To(serviceUrl),
 			SubscriptionKeyParameterNames: subscriptionKeyParameterNames,
-<<<<<<< HEAD
-=======
-			ApiVersion:                    pointer.To(version),
->>>>>>> 7b2f8e4f
 			SubscriptionRequired:          &subscriptionRequired,
 			AuthenticationSettings:        authenticationSettings,
 			ApiRevisionDescription:        pointer.To(d.Get("revision_description").(string)),
@@ -523,14 +498,11 @@
 	if displayName != "" {
 		params.Properties.DisplayName = pointer.To(displayName)
 	}
-<<<<<<< HEAD
 
 	if version != "" {
-		params.APICreateOrUpdateProperties.APIVersion = utils.String(version)
-	}
-
-=======
->>>>>>> 7b2f8e4f
+		params.Properties.ApiVersion = pointer.To(version)
+	}
+
 	if versionSetId != "" {
 		params.Properties.ApiVersionSetId = pointer.To(versionSetId)
 	}
