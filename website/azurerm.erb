
<% wrap_layout :inner do %>
    <% content_for :sidebar do %>
        <div class="docs-sidebar hidden-print affix-top" role="complementary">
          <ul class="nav docs-sidenav">
            <li<%= sidebar_current("docs-home") %>>
              <a href="/docs/providers/index.html">All Providers</a>
            </li>

            <li>
              <a href="#">Azure Providers</a>
              <ul class="nav nav-visible">
                <li<%= sidebar_current("docs-azuread-index") %>>
                   <a href="/docs/providers/azuread/index.html">Azure Active Directory</a>
                </li>
                <li<%= sidebar_current("docs-azurerm-index") %>>
                   <a href="/docs/providers/azurerm/index.html">Azure</a>
                </li>
                <li<%= sidebar_current("docs-azurestack-index") %>>
                   <a href="/docs/providers/azurestack/index.html">Azure Stack</a>
                </li>
              </ul>
            </li>

            <li<%= sidebar_current("docs-azurerm-guide") %>>
              <a href="#">Guides</a>
              <ul class="nav nav-visible">
                <li<%= sidebar_current("docs-azurerm-guide-2.0-upgrade") %>>
                   <a href="/docs/providers/azurerm/guides/2.0-upgrade-guide.html">Azure Provider 2.0 Upgrade Guide</a>
                </li>

                <li<%= sidebar_current("docs-azurerm-guide-authentication-azure-cli") %>>
                    <a href="/docs/providers/azurerm/auth/azure_cli.html">Authenticating using the Azure CLI</a>
                </li>

                <li<%= sidebar_current("docs-azurerm-guide-authentication-managed-service-identity") %>>
                    <a href="/docs/providers/azurerm/auth/managed_service_identity.html">Authenticating using Managed Service Identity</a>
                </li>

                <li<%= sidebar_current("docs-azurerm-guide-authentication-service-principal-client-certificate") %>>
                    <a href="/docs/providers/azurerm/auth/service_principal_client_certificate.html">Authenticating using a Service Principal with a Client Certificate</a>
                </li>

                <li<%= sidebar_current("docs-azurerm-guide-authentication-service-principal-client-secret") %>>
                    <a href="/docs/providers/azurerm/auth/service_principal_client_secret.html">Authenticating using a Service Principal with a Client Secret</a>
                </li>
              </ul>
            </li>

            <li<%= sidebar_current("docs-azurerm-community-events") %>>
              <a href="#">Upcoming Community Events</a>
              <ul class="nav nav-visible">
                <li<%= sidebar_current("docs-azurerm-community-events-gardening-fall-2018") %>>
                  <a href="/docs/extend/community/events/2018/fall-gardening.html">Community Gardening - Fall 2018</a>
                </li>
              </ul>
            </li>

            <li<%= sidebar_current("docs-azurerm-datasource") %>>
              <a href="#">Data Sources</a>
              <ul class="nav nav-visible">
                <li<%= sidebar_current("docs-azurerm-datasource-api-management-x") %>>
                    <a href="/docs/providers/azurerm/d/api_management.html">azurerm_api_management</a>
                </li>

                <li<%= sidebar_current("docs-azurerm-datasource-api-management-api-x") %>>
                    <a href="/docs/providers/azurerm/d/api_management_api.html">azurerm_api_management_api</a>
                </li>

                <li<%= sidebar_current("docs-azurerm-datasource-api-management-group") %>>
                    <a href="/docs/providers/azurerm/d/api_management_group.html">azurerm_api_management_group</a>
                </li>

                <li<%= sidebar_current("docs-azurerm-datasource-api-management-product") %>>
                    <a href="/docs/providers/azurerm/d/api_management_product.html">azurerm_api_management_product</a>
                </li>

                <li<%= sidebar_current("docs-azurerm-datasource-api-management-user") %>>
                    <a href="/docs/providers/azurerm/d/api_management_user.html">azurerm_api_management_user</a>
                </li>

                <li<%= sidebar_current("docs-azurerm-datasource-network-application-security-group") %>>
                    <a href="/docs/providers/azurerm/d/application_security_group.html">azurerm_application_security_group</a>
                </li>

                <li<%= sidebar_current("docs-azurerm-datasource-app-service-x") %>>
                    <a href="/docs/providers/azurerm/d/app_service.html">azurerm_app_service</a>
                </li>

                <li<%= sidebar_current("docs-azurerm-datasource-app-service-plan") %>>
                    <a href="/docs/providers/azurerm/d/app_service_plan.html">azurerm_app_service_plan</a>
                </li>

                <li<%= sidebar_current("docs-azurerm-datasource-application-insights") %>>
                    <a href="/docs/providers/azurerm/d/application_insights.html">azurerm_application_insights</a>
                </li>

                <li<%= sidebar_current("docs-azurerm-datasource-availability-set") %>>
                    <a href="/docs/providers/azurerm/d/availability_set.html">azurerm_availability_set</a>
                </li>

                <li<%= sidebar_current("docs-azurerm-datasource-azuread-application") %>>
                  <a href="/docs/providers/azurerm/d/azuread_application.html">azurerm_azuread_application</a>
                </li>

                <li<%= sidebar_current("docs-azurerm-datasource-azuread-service-principal") %>>
                  <a href="/docs/providers/azurerm/d/azuread_service_principal.html">azurerm_azuread_service_principal</a>
                </li>

                <li<%= sidebar_current("docs-azurerm-datasource-batch-account") %>>
                  <a href="/docs/providers/azurerm/d/batch_account.html">azurerm_batch_account</a>
                </li>

                <li<%= sidebar_current("docs-azurerm-datasource-batch-certificate") %>>
                  <a href="/docs/providers/azurerm/d/batch_certificate.html">azurerm_batch_certificate</a>
                </li>

                <li<%= sidebar_current("docs-azurerm-datasource-batch-pool") %>>
                  <a href="/docs/providers/azurerm/d/batch_pool.html">azurerm_batch_pool</a>
                </li>

                <li<%= sidebar_current("docs-azurerm-datasource-builtin-role-definition") %>>
                    <a href="/docs/providers/azurerm/d/builtin_role_definition.html">azurerm_builtin_role_definition</a>
                </li>

                <li<%= sidebar_current("docs-azurerm-datasource-cdn-profile") %>>
                    <a href="/docs/providers/azurerm/d/cdn_profile.html">azurerm_cdn_profile</a>
                </li>

                <li<%= sidebar_current("docs-azurerm-datasource-client-config") %>>
                    <a href="/docs/providers/azurerm/d/client_config.html">azurerm_client_config</a>
                </li>

                <li<%= sidebar_current("docs-azurerm-datasource-container-registry") %>>
                    <a href="/docs/providers/azurerm/d/container_registry.html">azurerm_container_registry</a>
                </li>

                <li<%= sidebar_current("docs-azurerm-datasource-cosmosdb-account") %>>
                    <a href="/docs/providers/azurerm/d/cosmosdb_account.html">azurerm_cosmosdb_account</a>
                </li>

                <li<%= sidebar_current("docs-azurerm-datasource-dns-zone") %>>
                    <a href="/docs/providers/azurerm/d/dns_zone.html">azurerm_dns_zone</a>
                </li>

                <li<%= sidebar_current("docs-azurerm-datasource-data-lake-store") %>>
                    <a href="/docs/providers/azurerm/d/data_lake_store.html">azurerm_data_lake_store</a>
                </li>

                <li<%= sidebar_current("docs-azurerm-datasource-dev-test-lab") %>>
                    <a href="/docs/providers/azurerm/d/dev_test_lab.html">azurerm_dev_test_lab</a>
                </li>

                <li<%= sidebar_current("docs-azurerm-datasource-eventhub-namespace") %>>
                    <a href="/docs/providers/azurerm/d/eventhub_namespace.html">azurerm_eventhub_namespace</a>
                </li>

                <li<%= sidebar_current("docs-azurerm-datasource-firewall") %>>
                    <a href="/docs/providers/azurerm/d/firewall.html">azurerm_firewall</a>
                </li>

                <li<%= sidebar_current("docs-azurerm-datasource-hdinsight-cluster") %>>
                    <a href="/docs/providers/azurerm/d/hdinsight_cluster.html">azurerm_hdinsight_cluster</a>
                </li>

                <li<%= sidebar_current("docs-azurerm-datasource-image") %>>
                    <a href="/docs/providers/azurerm/d/image.html">azurerm_image</a>
                </li>

                <li<%= sidebar_current("docs-azurerm-datasource-key-vault-x") %>>
                    <a href="/docs/providers/azurerm/d/key_vault.html">azurerm_key_vault</a>
                </li>

                <li<%= sidebar_current("docs-azurerm-datasource-key-vault-access-policy") %>>
                    <a href="/docs/providers/azurerm/d/key_vault_access_policy.html">azurerm_key_vault_access_policy</a>
                </li>

                <li<%= sidebar_current("docs-azurerm-datasource-key-vault-key") %>>
                    <a href="/docs/providers/azurerm/d/key_vault_key.html">azurerm_key_vault_key</a>
                </li>

                <li<%= sidebar_current("docs-azurerm-datasource-key-vault-secret") %>>
                    <a href="/docs/providers/azurerm/d/key_vault_secret.html">azurerm_key_vault_secret</a>
                </li>

                <li<%= sidebar_current("docs-azurerm-data-source-kubernetes-cluster") %>>
                    <a href="/docs/providers/azurerm/d/kubernetes_cluster.html">azurerm_kubernetes_cluster</a>
                </li>

                <li<%= sidebar_current("docs-azurerm-datasource-load-balancer-x") %>>
                    <a href="/docs/providers/azurerm/d/loadbalancer.html">azurerm_lb</a>
                </li>

                <li<%= sidebar_current("docs-azurerm-datasource-load-balancer-backend-address-pool") %>>
                    <a href="/docs/providers/azurerm/d/loadbalancer_backend_address_pool.html">azurerm_lb_backend_address_pool</a>
                </li>

                <li<%= sidebar_current("docs-azurerm-datasource-oms-log-analytics-workspace") %>>
                    <a href="/docs/providers/azurerm/d/log_analytics_workspace.html">azurerm_log_analytics_workspace</a>
                </li>

                <li<%= sidebar_current("docs-azurerm-data-source-logic-app-workflow") %>>
                    <a href="/docs/providers/azurerm/d/logic_app_workflow.html">azurerm_logic_app_workflow</a>
                </li>

                <li<%= sidebar_current("docs-azurerm-datasource-managed-disk") %>>
                    <a href="/docs/providers/azurerm/d/managed_disk.html">azurerm_managed_disk</a>
                </li>

                <li<%= sidebar_current("docs-azurerm-datasource-management-group") %>>
                    <a href="/docs/providers/azurerm/d/management_group.html">azurerm_management_group</a>
                </li>

                <li<%= sidebar_current("docs-azurerm-datasource-monitor-action-group") %>>
                    <a href="/docs/providers/azurerm/d/monitor_action_group.html">azurerm_monitor_action_group</a>
                </li>

                <li<%= sidebar_current("docs-azurerm-datasource-monitor-diagnostic-categories") %>>
                    <a href="/docs/providers/azurerm/d/monitor_diagnostic_categories.html">azurerm_monitor_diagnostic_categories</a>
                </li>

                <li<%= sidebar_current("docs-azurerm-datasource-monitor-log-profile") %>>
                  <a href="/docs/providers/azurerm/d/monitor_log_profile.html">azurerm_monitor_log_profile</a>
                </li>

                <li<%= sidebar_current("docs-azurerm-datasource-network-interface") %>>
                    <a href="/docs/providers/azurerm/d/network_interface.html">azurerm_network_interface</a>
                </li>

                <li<%= sidebar_current("docs-azurerm-datasource-network-security-group") %>>
                    <a href="/docs/providers/azurerm/d/network_security_group.html">azurerm_network_security_group</a>
                </li>

                <li<%= sidebar_current("docs-azurerm-datasource-network-watcher") %>>
                    <a href="/docs/providers/azurerm/d/network_watcher.html">azurerm_network_watcher</a>
                </li>

                <li<%= sidebar_current("docs-azurerm-datasource-notification-hub-namespace") %>>
                    <a href="/docs/providers/azurerm/d/notification_hub_namespace.html">azurerm_notification_hub_namespace</a>
                </li>

                <li<%= sidebar_current("docs-azurerm-datasource-platform-image") %>>
                    <a href="/docs/providers/azurerm/d/platform_image.html">azurerm_platform_image</a>
                </li>

                <li<%= sidebar_current("docs-azurerm-datasource-policy-definition") %>>
                    <a href="/docs/providers/azurerm/d/policy_definition.html">azurerm_policy_definition</a>
                </li>

                <li<%= sidebar_current("docs-azurerm-datasource-public-ip-x") %>>
                    <a href="/docs/providers/azurerm/d/public_ip.html">azurerm_public_ip</a>
                </li>

                <li<%= sidebar_current("docs-azurerm-datasource-public-ips") %>>
                    <a href="/docs/providers/azurerm/d/public_ips.html">azurerm_public_ips</a>
                </li>

                <li<%= sidebar_current("docs-azurerm-datasource-recovery-services-vault") %>>
                    <a href="/docs/providers/azurerm/d/recovery_services_vault.html">azurerm_recovery_services_vault</a>
                </li>

                <li<%= sidebar_current("docs-azurerm-datasource-recovery-services-protection-policy-vm") %>>
                    <a href="/docs/providers/azurerm/d/recovery_services_protection_policy_vm.html">azurerm_recovery_services_protection_policy_vm</a>
                </li>

                <li<%= sidebar_current("docs-azurerm-datasource-resource-group") %>>
                    <a href="/docs/providers/azurerm/d/resource_group.html">azurerm_resource_group</a>
                </li>

                <li<%= sidebar_current("docs-azurerm-datasource-role-definition") %>>
                    <a href="/docs/providers/azurerm/d/role_definition.html">azurerm_role_definition</a>
                </li>

                <li<%= sidebar_current("docs-azurerm-data-source-route-table") %>>
                    <a href="/docs/providers/azurerm/d/route_table.html">azurerm_route_table</a>
                </li>

                <li<%= sidebar_current("docs-azurerm-datasource-scheduler-job-collection") %>>
                    <a href="/docs/providers/azurerm/d/scheduler_job_collection.html">azurerm_scheduler_job_collection</a>
                </li>

                <li<%= sidebar_current("docs-azurerm-datasource-servicebus-namespace") %>>
                    <a href="/docs/providers/azurerm/d/servicebus_namespace.html">azurerm_servicebus_namespace</a>
                </li>

                <li<%= sidebar_current("docs-azurerm-datasource-shared-image-x") %>>
                    <a href="/docs/providers/azurerm/d/shared_image.html">azurerm_shared_image</a>
                </li>

                <li<%= sidebar_current("docs-azurerm-datasource-shared-image-gallery") %>>
                    <a href="/docs/providers/azurerm/d/shared_image_gallery.html">azurerm_shared_image_gallery</a>
                </li>

                <li<%= sidebar_current("docs-azurerm-datasource-shared-image-version") %>>
                    <a href="/docs/providers/azurerm/d/shared_image_version.html">azurerm_shared_image_version</a>
                </li>

                <li<%= sidebar_current("docs-azurerm-datasource-stream-analytics-job") %>>
                    <a href="/docs/providers/azurerm/d/stream_analytics_job.html">azurerm_stream_analytics_job</a>
                </li>

                <li<%= sidebar_current("docs-azurerm-datasource-storage-account-x") %>>
                    <a href="/docs/providers/azurerm/d/storage_account.html">azurerm_storage_account</a>
                </li>

                <li<%= sidebar_current("docs-azurerm-datasource-storage-account-sas") %>>
                    <a href="/docs/providers/azurerm/d/storage_account_sas.html">azurerm_storage_account_sas</a>
                </li>

                <li<%= sidebar_current("docs-azurerm-datasource-subnet") %>>
                    <a href="/docs/providers/azurerm/d/subnet.html">azurerm_subnet</a>
                </li>

                <li<%= sidebar_current("docs-azurerm-datasource-subscription-x") %>>
                    <a href="/docs/providers/azurerm/d/subscription.html">azurerm_subscription</a>
                </li>

                <li<%= sidebar_current("docs-azurerm-datasource-subscriptions") %>>
                    <a href="/docs/providers/azurerm/d/subscriptions.html">azurerm_subscriptions</a>
                </li>

                <li<%= sidebar_current("docs-azurerm-datasource-traffic-manager-geographical-location") %>>
                    <a href="/docs/providers/azurerm/d/traffic_manager_geographical_location.html">azurerm_traffic_manager_geographical_location</a>
                </li>

                <li<%= sidebar_current("docs-azurerm-datasource-virtual-machine") %>>
                    <a href="/docs/providers/azurerm/d/virtual_machine.html">azurerm_virtual_machine</a>
                </li>

                <li<%= sidebar_current("docs-azurerm-datasource-virtual-network-x") %>>
                    <a href="/docs/providers/azurerm/d/virtual_network.html">azurerm_virtual_network</a>
                </li>

                <li<%= sidebar_current("docs-azurerm-datasource-virtual-network-gateway") %>>
                    <a href="/docs/providers/azurerm/d/virtual_network_gateway.html">azurerm_virtual_network_gateway</a>
                </li>

              </ul>
            </li>

            <li<%= sidebar_current("docs-azurerm-resource-resource") %>>
              <a href="#">Base Resources</a>
              <ul class="nav nav-visible">
                <li<%= sidebar_current("docs-azurerm-resource-resource-group") %>>
                  <a href="/docs/providers/azurerm/r/resource_group.html">azurerm_resource_group</a>
                </li>
              </ul>
            </li>

            <li<%= sidebar_current("docs-azurerm-resource-api-management") %>>
              <a href="#">API Management Resources</a>
              <ul class="nav nav-visible">
                <li<%= sidebar_current("docs-azurerm-resource-api-management-x") %>>
                  <a href="/docs/providers/azurerm/r/api_management.html">azurerm_api_management</a>
                </li>

                <li<%= sidebar_current("docs-azurerm-datasource-api-management-api-x") %>>
                  <a href="/docs/providers/azurerm/r/api_management_api.html">azurerm_api_management_api</a>
                </li>

                <li<%= sidebar_current("docs-azurerm-datasource-api-management-api-operation") %>>
                  <a href="/docs/providers/azurerm/r/api_management_api_operation.html">azurerm_api_management_api_operation</a>
                </li>
                
                <li<%= sidebar_current("docs-azurerm-resource-api-management-api-version-set") %>>
                  <a href="/docs/providers/azurerm/r/api_management_api_version_set.html">azurerm_api_management_version_set</a>
                </li>

                <li<%= sidebar_current("docs-azurerm-datasource-api-management-authorization-server") %>>
                  <a href="/docs/providers/azurerm/r/api_management_authorization_server.html">azurerm_api_management_authorization_server</a>
                </li>

                <li<%= sidebar_current("docs-azurerm-datasource-api-management-certificate") %>>
                  <a href="/docs/providers/azurerm/r/api_management_certificate.html">azurerm_api_management_certificate</a>
                </li>

                <li<%= sidebar_current("docs-azurerm-resource-api-management-group-x") %>>
                  <a href="/docs/providers/azurerm/r/api_management_group.html">azurerm_api_management_group</a>
                </li>

                <li<%= sidebar_current("docs-azurerm-resource-api-management-group-user") %>>
                  <a href="/docs/providers/azurerm/r/api_management_group_user.html">azurerm_api_management_group_user</a>
                </li>

                <li<%= sidebar_current("docs-azurerm-resource-api-management-logger") %>>
                  <a href="/docs/providers/azurerm/r/api_management_logger.html">azurerm_api_management_logger</a>
                </li>

                <li<%= sidebar_current("docs-azurerm-resource-api-management-openid-connect-provider") %>>
                  <a href="/docs/providers/azurerm/r/api_management_openid_connect_provider.html">azurerm_api_management_openid_connect_provider</a>
                </li>

                <li<%= sidebar_current("docs-azurerm-resource-api-management-product-x") %>>
                  <a href="/docs/providers/azurerm/r/api_management_product.html">azurerm_api_management_product</a>
                </li>

                <li<%= sidebar_current("docs-azurerm-resource-api-management-product-api") %>>
                  <a href="/docs/providers/azurerm/r/api_management_product_api.html">azurerm_api_management_product_api</a>
                </li>

                <li<%= sidebar_current("docs-azurerm-resource-api-management-product-group") %>>
                  <a href="/docs/providers/azurerm/r/api_management_product_group.html">azurerm_api_management_product_group</a>
                </li>

                <li<%= sidebar_current("docs-azurerm-datasource-api-management-property-x") %>>
                    <a href="/docs/providers/azurerm/r/api_management_property.html">azurerm_api_management_property</a>
                </li>
              </ul>
            </li>

            <li<%= sidebar_current("docs-azurerm-resource-app-service") %>>
              <a href="#">App Service (Web Apps) Resources</a>
              <ul class="nav nav-visible">
                <li<%= sidebar_current("docs-azurerm-resource-app-service-x") %>>
                  <a href="/docs/providers/azurerm/r/app_service.html">azurerm_app_service</a>
                </li>

                <li<%= sidebar_current("docs-azurerm-resource-app-service-active-slot") %>>
                  <a href="/docs/providers/azurerm/r/app_service_active_slot.html">azurerm_app_service_active_slot</a>
                </li>

                <li<%= sidebar_current("docs-azurerm-resource-app-service-custom-hostname-binding") %>>
                  <a href="/docs/providers/azurerm/r/app_service_custom_hostname_binding.html">azurerm_app_service_custom_hostname_binding</a>
                </li>

                <li<%= sidebar_current("docs-azurerm-resource-app-service-plan") %>>
                  <a href="/docs/providers/azurerm/r/app_service_plan.html">azurerm_app_service_plan</a>
                </li>

                <li<%= sidebar_current("docs-azurerm-resource-app-service-slot") %>>
                  <a href="/docs/providers/azurerm/r/app_service_slot.html">azurerm_app_service_slot</a>
                </li>

                <li<%= sidebar_current("docs-azurerm-resource-app-service-function-app") %>>
                  <a href="/docs/providers/azurerm/r/function_app.html">azurerm_function_app</a>
                </li>
              </ul>
            </li>

            <li<%= sidebar_current("docs-azurerm-resource-authorization") %>>
              <a href="#">Authorization Resources</a>
              <ul class="nav nav-visible">
                <li<%= sidebar_current("docs-azurerm-resource-authorization-role-assignment") %>>
                  <a href="/docs/providers/azurerm/r/role_assignment.html">azurerm_role_assignment</a>
                </li>

                <li<%= sidebar_current("docs-azurerm-resource-authorization-role-definition") %>>
                  <a href="/docs/providers/azurerm/r/role_definition.html">azurerm_role_definition</a>
                </li>

                <li<%= sidebar_current("docs-azurerm-resource-authorization-user-assigned-identity") %>>
                  <a href="/docs/providers/azurerm/r/user_assigned_identity.html">azurerm_user_assigned_identity</a>
                </li>
              </ul>
            </li>

            <li<%= sidebar_current("docs-azurerm-resource-azuread") %>>
              <a href="#">Azure Active Directory Resources</a>
              <ul class="nav nav-visible">
                <li<%= sidebar_current("docs-azurerm-resource-azuread-application") %>>
                  <a href="/docs/providers/azurerm/r/azuread_application.html">azurerm_azuread_application</a>
                </li>

                <li<%= sidebar_current("docs-azurerm-resource-azuread-service-principal-x") %>>
                  <a href="/docs/providers/azurerm/r/azuread_service_principal.html">azurerm_azuread_service_principal</a>
                </li>

                <li<%= sidebar_current("docs-azurerm-resource-azuread-service-principal-password") %>>
                  <a href="/docs/providers/azurerm/r/azuread_service_principal_password.html">azurerm_azuread_service_principal_password</a>
                </li>
              </ul>
            </li>

            <li<%= sidebar_current("docs-azurerm-resource-automation") %>>
              <a href="#">Automation Resources</a>
              <ul class="nav nav-visible">
                <li<%= sidebar_current("docs-azurerm-resource-automation-account") %>>
                  <a href="/docs/providers/azurerm/r/automation_account.html">azurerm_automation_account</a>
                </li>

                <li<%= sidebar_current("docs-azurerm-resource-automation-credential") %>>
                  <a href="/docs/providers/azurerm/r/automation_credential.html">azurerm_automation_credential</a>
                </li>

                <li<%= sidebar_current("docs-azurerm-resource-automation-dsc-configuration") %>>
                  <a href="/docs/providers/azurerm/r/automation_dsc_configuration.html">azurerm_automation_dsc_configuration</a>
                </li>

                <li<%= sidebar_current("docs-azurerm-resource-automation-dsc-nodeconfiguration") %>>
                  <a href="/docs/providers/azurerm/r/automation_dsc_nodeconfiguration.html">azurerm_automation_dsc_nodeconfiguration</a>
                </li>

                <li<%= sidebar_current("docs-azurerm-resource-automation-module") %>>
                  <a href="/docs/providers/azurerm/r/automation_module.html">azurerm_automation_module</a>
                </li>

                <li<%= sidebar_current("docs-azurerm-resource-automation-runbook") %>>
                  <a href="/docs/providers/azurerm/r/automation_runbook.html">azurerm_automation_runbook</a>
                </li>

                <li<%= sidebar_current("docs-azurerm-resource-automation-schedule") %>>
                  <a href="/docs/providers/azurerm/r/automation_schedule.html">azurerm_automation_schedule</a>
                </li>
              </ul>
            </li>

            <li<%= sidebar_current("docs-azurerm-resource-application-insights") %>>
              <a href="#">Application Insights Resources</a>
              <ul class="nav nav-visible">
                <li<%= sidebar_current("docs-azurerm-resource-application-insights-x") %>>
                  <a href="/docs/providers/azurerm/r/application_insights.html">azurerm_application_insights</a>
                </li>

                <li<%= sidebar_current("docs-azurerm-resource-application-insights-api-key") %>>
                  <a href="/docs/providers/azurerm/r/application_insights_api_key.html">azurerm_application_insights_api_key</a>
                </li>
              </ul>
            </li>

            <li<%= sidebar_current("docs-azurerm-resource-batch") %>>
              <a href="#">Batch Resources</a>
              <ul class="nav nav-visible">
                <li<%= sidebar_current("docs-azurerm-resource-batch-account") %>>
                  <a href="/docs/providers/azurerm/r/batch_account.html">azurerm_batch_account</a>
                </li>

                <li<%= sidebar_current("docs-azurerm-resource-batch-certificate") %>>
                  <a href="/docs/providers/azurerm/r/batch_certificate.html">azurerm_batch_certificate</a>
                </li>

                <li<%= sidebar_current("docs-azurerm-resource-batch-pool") %>>
                  <a href="/docs/providers/azurerm/r/batch_pool.html">azurerm_batch_pool</a>
                </li>
              </ul>
            </li>

            <li<%= sidebar_current("docs-azurerm-resource-cdn") %>>
              <a href="#">CDN Resources</a>
              <ul class="nav nav-visible">
                <li<%= sidebar_current("docs-azurerm-resource-cdn-endpoint") %>>
                  <a href="/docs/providers/azurerm/r/cdn_endpoint.html">azurerm_cdn_endpoint</a>
                </li>

                <li<%= sidebar_current("docs-azurerm-resource-cdn-profile") %>>
                  <a href="/docs/providers/azurerm/r/cdn_profile.html">azurerm_cdn_profile</a>
                </li>
              </ul>
            </li>

            <li<%= sidebar_current("docs-azurerm-resource-compute") %>>
              <a href="#">Compute Resources</a>
              <ul class="nav nav-visible">
                <li<%= sidebar_current("docs-azurerm-resource-compute-availability-set") %>>
                  <a href="/docs/providers/azurerm/r/availability_set.html">azurerm_availability_set</a>
                </li>

                <li<%= sidebar_current("docs-azurerm-resource-compute-image") %>>
                  <a href="/docs/providers/azurerm/r/image.html">azurerm_image</a>
                </li>

                <li<%= sidebar_current("docs-azurerm-resource-compute-managed-disk") %>>
                  <a href="/docs/providers/azurerm/r/managed_disk.html">azurerm_managed_disk</a>
                </li>

                <li<%= sidebar_current("docs-azurerm-resource-compute-snapshot") %>>
                  <a href="/docs/providers/azurerm/r/snapshot.html">azurerm_snapshot</a>
                </li>

                <li<%= sidebar_current("docs-azurerm-resource-compute-shared-image-x") %>>
                  <a href="/docs/providers/azurerm/r/shared_image.html">azurerm_shared_image</a>
                </li>

                <li<%= sidebar_current("docs-azurerm-resource-compute-shared-image-gallery") %>>
                  <a href="/docs/providers/azurerm/r/shared_image_gallery.html">azurerm_shared_image_gallery</a>
                </li>

                <li<%= sidebar_current("docs-azurerm-resource-compute-shared-image-version") %>>
                  <a href="/docs/providers/azurerm/r/shared_image_version.html">azurerm_shared_image_version</a>
                </li>

                <li<%= sidebar_current("docs-azurerm-resource-compute-virtual-machine-x") %>>
                  <a href="/docs/providers/azurerm/r/virtual_machine.html">azurerm_virtual_machine</a>
                </li>

                <li<%= sidebar_current("docs-azurerm-resource-compute-virtual-machine-data-disk-attachment") %>>
                  <a href="/docs/providers/azurerm/r/virtual_machine_data_disk_attachment.html">azurerm_virtual_machine_data_disk_attachment</a>
                </li>

                <li<%= sidebar_current("docs-azurerm-resource-compute-virtualmachine-extension") %>>
                  <a href="/docs/providers/azurerm/r/virtual_machine_extension.html">azurerm_virtual_machine_extension</a>
                </li>

                <li<%= sidebar_current("docs-azurerm-resource-compute-virtualmachine-scale-set") %>>
                  <a href="/docs/providers/azurerm/r/virtual_machine_scale_set.html">azurerm_virtual_machine_scale_set</a>
                </li>
              </ul>
            </li>

            <li<%= sidebar_current("docs-azurerm-resource-container") %>>
              <a href="#">Container Resources</a>
              <ul class="nav nav-visible">
                <li<%= sidebar_current("docs-azurerm-resource-container-group") %>>
                  <a href="/docs/providers/azurerm/r/container_group.html">azurerm_container_group</a>
                </li>

                <li<%= sidebar_current("docs-azurerm-resource-container-registry") %>>
                  <a href="/docs/providers/azurerm/r/container_registry.html">azurerm_container_registry</a>
                </li>

                <li<%= sidebar_current("docs-azurerm-resource-container-service") %>>
                  <a href="/docs/providers/azurerm/r/container_service.html">azurerm_container_service</a>
                </li>

                <li<%= sidebar_current("docs-azurerm-resource-container-kubernetes-cluster") %>>
                  <a href="/docs/providers/azurerm/r/kubernetes_cluster.html">azurerm_kubernetes_cluster</a>
                </li>
              </ul>
            </li>

            <li<%= sidebar_current("docs-azurerm-resource-cognitive") %>>
              <a href="#">Cognitive Services Resources</a>
              <ul class="nav nav-visible">
                <li<%= sidebar_current("docs-azurerm-resource-cognitive-account") %>>
                  <a href="/docs/providers/azurerm/r/cognitive_account.html">azurerm_cognitive_account</a>
                </li>
              </ul>
            </li>

            <li<%= sidebar_current("docs-azurerm-resource-cosmosdb") %>>
              <a href="#">CosmosDB (DocumentDB) Resources</a>
              <ul class="nav nav-visible">
                <li<%= sidebar_current("docs-azurerm-resource-cosmosdb-account") %>>
                  <a href="/docs/providers/azurerm/r/cosmosdb_account.html">azurerm_cosmosdb_account</a>
                </li>
              </ul>
            </li>

            <li<%= sidebar_current("docs-azurerm-resource-database") %>>
              <a href="#">Database Resources</a>
              <ul class="nav nav-visible">

                <li<%= sidebar_current("docs-azurerm-resource-database-mariadb-database") %>>
                  <a href="/docs/providers/azurerm/r/mariadb_database.html">azurerm_mariadb_database</a>
                </li>

                <li<%= sidebar_current("docs-azurerm-resource-database-mariadb-server") %>>
                  <a href="/docs/providers/azurerm/r/mariadb_server.html">azurerm_mariadb_server</a>
                </li>

                <li<%= sidebar_current("docs-azurerm-resource-database-mysql-configuration") %>>
                  <a href="/docs/providers/azurerm/r/mysql_configuration.html">azurerm_mysql_configuration</a>
                </li>

                <li<%= sidebar_current("docs-azurerm-resource-database-mysql-database") %>>
                  <a href="/docs/providers/azurerm/r/mysql_database.html">azurerm_mysql_database</a>
                </li>

                <li<%= sidebar_current("docs-azurerm-resource-database-mysql-firewall-rule") %>>
                  <a href="/docs/providers/azurerm/r/mysql_firewall_rule.html">azurerm_mysql_firewall_rule</a>
                </li>

                <li<%= sidebar_current("docs-azurerm-resource-database-mysql-server") %>>
                  <a href="/docs/providers/azurerm/r/mysql_server.html">azurerm_mysql_server</a>
                </li>

                <li<%= sidebar_current("docs-azurerm-resource-database-mysql-virtual-network-rule") %>>
                  <a href="/docs/providers/azurerm/r/mysql_virtual_network_rule.html">azurerm_mysql_virtual_network_rule</a>
                </li>

                <li<%= sidebar_current("docs-azurerm-resource-database-postgresql-configuration") %>>
                  <a href="/docs/providers/azurerm/r/postgresql_configuration.html">azurerm_postgresql_configuration</a>
                </li>

                <li<%= sidebar_current("docs-azurerm-resource-database-postgresql-database") %>>
                  <a href="/docs/providers/azurerm/r/postgresql_database.html">azurerm_postgresql_database</a>
                </li>

                <li<%= sidebar_current("docs-azurerm-resource-database-postgresql-firewall-rule") %>>
                  <a href="/docs/providers/azurerm/r/postgresql_firewall_rule.html">azurerm_postgresql_firewall_rule</a>
                </li>

                <li<%= sidebar_current("docs-azurerm-resource-database-postgresql-server") %>>
                  <a href="/docs/providers/azurerm/r/postgresql_server.html">azurerm_postgresql_server</a>
                </li>

                <li<%= sidebar_current("docs-azurerm-resource-database-postgresql-virtual-network-rule") %>>
                  <a href="/docs/providers/azurerm/r/postgresql_virtual_network_rule.html">azurerm_postgresql_virtual_network_rule</a>
                </li>

                <li<%= sidebar_current("docs-azurerm-resource-database-sql-database") %>>
                  <a href="/docs/providers/azurerm/r/sql_database.html">azurerm_sql_database</a>
                </li>

                <li<%= sidebar_current("docs-azurerm-resource-database-sql-administrator") %>>
                  <a href="/docs/providers/azurerm/r/sql_active_directory_administrator.html">azurerm_sql_active_directory_administrator</a>
                </li>

                <li<%= sidebar_current("docs-azurerm-resource-database-sql-elasticpool") %>>
                  <a href="/docs/providers/azurerm/r/sql_elasticpool.html">azurerm_sql_elasticpool</a>
                </li>

                <li<%= sidebar_current("docs-azurerm-resource-database-mssql-elasticpool") %>>
                  <a href="/docs/providers/azurerm/r/mssql_elasticpool.html">azurerm_mssql_elasticpool</a>
                </li>

                <li<%= sidebar_current("docs-azurerm-resource-database-sql-firewall-rule") %>>
                  <a href="/docs/providers/azurerm/r/sql_firewall_rule.html">azurerm_sql_firewall_rule</a>
                </li>

                <li<%= sidebar_current("docs-azurerm-resource-database-sql-server") %>>
                  <a href="/docs/providers/azurerm/r/sql_server.html">azurerm_sql_server</a>
                </li>

                <li<%= sidebar_current("docs-azurerm-resource-database-sql-virtual-network-rule") %>>
                  <a href="/docs/providers/azurerm/r/sql_virtual_network_rule.html">azurerm_sql_virtual_network_rule</a>
                </li>
              </ul>
            </li>

            <li<%= sidebar_current("docs-azurerm-resource-databricks") %>>
              <a href="#">Databricks Resources</a>
              <ul class="nav nav-visible">
                <li<%= sidebar_current("docs-azurerm-resource-databricks-workspace") %>>
                  <a href="/docs/providers/azurerm/r/databricks_workspace.html">azurerm_databricks_workspace</a>
                </li>
              </ul>
            </li>

            <li<%= sidebar_current("docs-azurerm-resource-data-factory") %>>
              <a href="#">Data Factory Resources</a>
              <ul class="nav nav-visible">
                <li<%= sidebar_current("docs-azurerm-resource-data-factory-x") %>>
                  <a href="/docs/providers/azurerm/r/data_factory.html">azurerm_data_factory</a>
                </li>

                <li<%= sidebar_current("docs-azurerm-resource-data-factory-dataset-sql-server-table") %>>
                  <a href="/docs/providers/azurerm/r/data_factory_dataset_sql_server_table.html">azurerm_data_factory_dataset_sql_server_table</a>
                </li>
<<<<<<< HEAD

                <li<%= sidebar_current("docs-azurerm-resource-data-factory-pipeline") %>>
                  <a href="/docs/providers/azurerm/r/data_factory_pipeline.html">azurerm_data_factory_pipeline</a>
                </li>

                <li<%= sidebar_current("docs-azurerm-resource-data-factory-linked-service-mysql") %>>
                  <a href="/docs/providers/azurerm/r/data_factory_linked_service_mysql.html">azurerm_data_factory_linked_service_mysql</a>
                </li>

                <li<%= sidebar_current("docs-azurerm-resource-data-factory-linked-service-postgresql") %>>
                  <a href="/docs/providers/azurerm/r/data_factory_linked_service_postgresql.html">azurerm_data_factory_linked_service_postgresql</a>
                </li>
                
=======
                <li<%= sidebar_current("docs-azurerm-resource-data-factory-pipeline") %>>
                  <a href="/docs/providers/azurerm/r/data_factory_pipeline.html">azurerm_data_factory_pipeline</a>
                </li>
                <li<%= sidebar_current("docs-azurerm-resource-data-factory-linked-service-mysql") %>>
                  <a href="/docs/providers/azurerm/r/data_factory_linked_service_mysql.html">azurerm_data_factory_linked_service_mysql</a>
                </li>
>>>>>>> 77af6fa5
                <li<%= sidebar_current("docs-azurerm-resource-data-factory-linked-service-sql-server") %>>
                  <a href="/docs/providers/azurerm/r/data_factory_linked_service_sql_server.html">azurerm_data_factory_linked_service_sql_server</a>
                </li>
              </ul>
            </li>

            <li<%= sidebar_current("docs-azurerm-resource-data-lake") %>>
              <a href="#">Data Lake Resources</a>
              <ul class="nav nav-visible">
                <li<%= sidebar_current("docs-azurerm-resource-data-lake-analytics-account") %>>
                  <a href="/docs/providers/azurerm/r/data_lake_analytics_account.html">azurerm_data_lake_analytics_account</a>
                </li>

                <li<%= sidebar_current("docs-azurerm-resource-data-lake-analytics-firewall-rule") %>>
                  <a href="/docs/providers/azurerm/r/data_lake_analytics_firewall_rule.html">azurerm_data_lake_analytics_firewall_rule</a>
                </li>

                <li<%= sidebar_current("docs-azurerm-resource-data-lake-store-x") %>>
                  <a href="/docs/providers/azurerm/r/data_lake_store.html">azurerm_data_lake_store</a>
                </li>

                <li<%= sidebar_current("docs-azurerm-resource-data-lake-store-firewall-rule") %>>
                  <a href="/docs/providers/azurerm/r/data_lake_store_firewall_rule.html">azurerm_data_lake_store_firewall_rule</a>
                </li>
              </ul>
            </li>

            <li<%= sidebar_current("docs-azurerm-resource-devspace") %>>
              <a href="#">DevSpace Resources</a>
              <ul class="nav nav-visible">
                <li<%= sidebar_current("docs-azurerm-resource-devspace-controller") %>>
                  <a href="/docs/providers/azurerm/r/devspace_controller.html">azurerm_devspace_controller</a>
                </li>
              </ul>
            </li>

            <li<%= sidebar_current("docs-azurerm-resource-dev-test") %>>
              <a href="#">Dev Test Resources</a>
              <ul class="nav nav-visible">
                <li<%= sidebar_current("docs-azurerm-resource-dev-test-lab") %>>
                  <a href="/docs/providers/azurerm/r/dev_test_lab.html">azurerm_dev_test_lab</a>
                </li>

                <li<%= sidebar_current("docs-azurerm-resource-dev-test-linux-virtual-machine") %>>
                  <a href="/docs/providers/azurerm/r/dev_test_linux_virtual_machine.html">azurerm_dev_test_linux_virtual_machine</a>
                </li>

                <li<%= sidebar_current("docs-azurerm-resource-dev-test-policy") %>>
                  <a href="/docs/providers/azurerm/r/dev_test_policy.html">azurerm_dev_test_policy</a>
                </li>

                <li<%= sidebar_current("docs-azurerm-resource-dev-test-virtual-network") %>>
                  <a href="/docs/providers/azurerm/r/dev_test_virtual_network.html">azurerm_dev_test_virtual_network</a>
                </li>

                <li<%= sidebar_current("docs-azurerm-resource-dev-test-windows-virtual-machine") %>>
                  <a href="/docs/providers/azurerm/r/dev_test_windows_virtual_machine.html">azurerm_dev_test_windows_virtual_machine</a>
                </li>
              </ul>
            </li>

            <li<%= sidebar_current("docs-azurerm-resource-dns") %>>
                <a href="#">DNS Resources</a>
                <ul class="nav nav-visible">
                  <li<%= sidebar_current("docs-azurerm-resource-dns-a-record") %>>
                    <a href="/docs/providers/azurerm/r/dns_a_record.html">azurerm_dns_a_record</a>
                  </li>

                  <li<%= sidebar_current("docs-azurerm-resource-dns-aaaa-record") %>>
                    <a href="/docs/providers/azurerm/r/dns_aaaa_record.html">azurerm_dns_aaaa_record</a>
                  </li>

                  <li<%= sidebar_current("docs-azurerm-resource-dns-caa-record") %>>
                    <a href="/docs/providers/azurerm/r/dns_caa_record.html">azurerm_dns_caa_record</a>
                  </li>

                  <li<%= sidebar_current("docs-azurerm-resource-dns-cname-record") %>>
                    <a href="/docs/providers/azurerm/r/dns_cname_record.html">azurerm_dns_cname_record</a>
                  </li>

                  <li<%= sidebar_current("docs-azurerm-resource-dns-mx-record") %>>
                    <a href="/docs/providers/azurerm/r/dns_mx_record.html">azurerm_dns_mx_record</a>
                  </li>

                  <li<%= sidebar_current("docs-azurerm-resource-dns-ns-record") %>>
                    <a href="/docs/providers/azurerm/r/dns_ns_record.html">azurerm_dns_ns_record</a>
                  </li>

                  <li<%= sidebar_current("docs-azurerm-resource-dns-ptr-record") %>>
                    <a href="/docs/providers/azurerm/r/dns_ptr_record.html">azurerm_dns_ptr_record</a>
                  </li>

                  <li<%= sidebar_current("docs-azurerm-resource-dns-srv-record") %>>
                    <a href="/docs/providers/azurerm/r/dns_srv_record.html">azurerm_dns_srv_record</a>
                  </li>

                  <li<%= sidebar_current("docs-azurerm-resource-dns-txt-record") %>>
                    <a href="/docs/providers/azurerm/r/dns_txt_record.html">azurerm_dns_txt_record</a>
                  </li>

                  <li<%= sidebar_current("docs-azurerm-resource-dns-zone") %>>
                      <a href="/docs/providers/azurerm/r/dns_zone.html">azurerm_dns_zone</a>
                  </li>
                </ul>
            </li>

            <li<%= sidebar_current("docs-azurerm-resource-hdinsight") %>>
              <a href="#">HDInsight Resources</a>
              <ul class="nav nav-visible">
                <li<%= sidebar_current("docs-azurerm-resource-hdinsight-hadoop-cluster") %>>
                  <a href="/docs/providers/azurerm/r/hdinsight_hadoop_cluster.html">azurerm_hdinsight_hadoop_cluster</a>
                </li>
                <li<%= sidebar_current("docs-azurerm-resource-hdinsight-hbase-cluster") %>>
                  <a href="/docs/providers/azurerm/r/hdinsight_hbase_cluster.html">azurerm_hdinsight_hbase_cluster</a>
                </li>
                <li<%= sidebar_current("docs-azurerm-resource-hdinsight-kafka-cluster") %>>
                  <a href="/docs/providers/azurerm/r/hdinsight_kafka_cluster.html">azurerm_hdinsight_kafka_cluster</a>
                </li>
                <li<%= sidebar_current("docs-azurerm-resource-hdinsight-interactive-query-cluster") %>>
                  <a href="/docs/providers/azurerm/r/hdinsight_interactive_query_cluster.html">azurerm_hdinsight_interactive_query_cluster</a>
                </li>
                <li<%= sidebar_current("docs-azurerm-resource-hdinsight-ml-services-cluster") %>>
                  <a href="/docs/providers/azurerm/r/hdinsight_ml_services_cluster.html">azurerm_hdinsight_ml_services_cluster</a>
                </li>
                <li<%= sidebar_current("docs-azurerm-resource-hdinsight-rserver-cluster") %>>
                  <a href="/docs/providers/azurerm/r/hdinsight_rserver_cluster.html">azurerm_hdinsight_rserver_cluster</a>
                </li>
                <li<%= sidebar_current("docs-azurerm-resource-hdinsight-spark-cluster") %>>
                  <a href="/docs/providers/azurerm/r/hdinsight_spark_cluster.html">azurerm_hdinsight_spark_cluster</a>
                </li>
                <li<%= sidebar_current("docs-azurerm-resource-hdinsight-storm-cluster") %>>
                  <a href="/docs/providers/azurerm/r/hdinsight_storm_cluster.html">azurerm_hdinsight_storm_cluster</a>
                </li>
              </ul>
            </li>

            <li<%= sidebar_current("docs-azurerm-resource-key-vault") %>>
              <a href="#">Key Vault Resources</a>
              <ul class="nav nav-visible">
                <li<%= sidebar_current("docs-azurerm-resource-key-vault-x") %>>
                  <a href="/docs/providers/azurerm/r/key_vault.html">azurerm_key_vault</a>
                </li>

                <li<%= sidebar_current("docs-azurerm-resource-key-vault-access-policy") %>>
                  <a href="/docs/providers/azurerm/r/key_vault_access_policy.html">azurerm_key_vault_access_policy</a>
                </li>

                <li<%= sidebar_current("docs-azurerm-resource-key-vault-certificate") %>>
                  <a href="/docs/providers/azurerm/r/key_vault_certificate.html">azurerm_key_vault_certificate</a>
                </li>

                <li<%= sidebar_current("docs-azurerm-resource-key-vault-key") %>>
                  <a href="/docs/providers/azurerm/r/key_vault_key.html">azurerm_key_vault_key</a>
                </li>

                <li<%= sidebar_current("docs-azurerm-resource-key-vault-secret") %>>
                  <a href="/docs/providers/azurerm/r/key_vault_secret.html">azurerm_key_vault_secret</a>
                </li>
              </ul>
            </li>

            <li<%= sidebar_current("docs-azurerm-resource-loadbalancer") %>>
              <a href="#">Load Balancer Resources</a>
              <ul class="nav nav-visible">
                  <li<%= sidebar_current("docs-azurerm-resource-loadbalancer-x") %>>
                    <a href="/docs/providers/azurerm/r/loadbalancer.html">azurerm_lb</a>
                  </li>

                  <li<%= sidebar_current("docs-azurerm-resource-loadbalancer-backend-address-pool") %>>
                    <a href="/docs/providers/azurerm/r/loadbalancer_backend_address_pool.html">azurerm_lb_backend_address_pool</a>
                  </li>

                  <li<%= sidebar_current("docs-azurerm-resource-loadbalancer-rule") %>>
                    <a href="/docs/providers/azurerm/r/loadbalancer_rule.html">azurerm_lb_rule</a>
                  </li>

                  <li<%= sidebar_current("docs-azurerm-resource-loadbalancer-outbound-rule") %>>
                    <a href="/docs/providers/azurerm/r/loadbalancer_outbound_rule.html">azurerm_lb_outbound_rule</a>
                  </li>

                  <li<%= sidebar_current("docs-azurerm-resource-loadbalancer-nat-rule") %>>
                    <a href="/docs/providers/azurerm/r/loadbalancer_nat_rule.html">azurerm_lb_nat_rule</a>
                  </li>

                  <li<%= sidebar_current("docs-azurerm-resource-loadbalancer-nat-pool") %>>
                    <a href="/docs/providers/azurerm/r/loadbalancer_nat_pool.html">azurerm_lb_nat_pool</a>
                  </li>

                  <li<%= sidebar_current("docs-azurerm-resource-loadbalancer-probe") %>>
                    <a href="/docs/providers/azurerm/r/loadbalancer_probe.html">azurerm_lb_probe</a>
                  </li>
              </ul>
            </li>

            <li<%= sidebar_current("docs-azurerm-resource-logic") %>>
              <a href="#">Logic App Resources</a>
              <ul class="nav nav-visible">
                <li<%= sidebar_current("docs-azurerm-resource-logic-app-action-custom") %>>
                  <a href="/docs/providers/azurerm/r/logic_app_action_custom.html">azurerm_logic_app_action_custom</a>
                </li>

                <li<%= sidebar_current("docs-azurerm-resource-logic-app-action-http") %>>
                  <a href="/docs/providers/azurerm/r/logic_app_action_http.html">azurerm_logic_app_action_http</a>
                </li>

                <li<%= sidebar_current("docs-azurerm-resource-logic-app-trigger-custom") %>>
                  <a href="/docs/providers/azurerm/r/logic_app_trigger_custom.html">azurerm_logic_app_trigger_custom</a>
                </li>

                <li<%= sidebar_current("docs-azurerm-resource-logic-app-trigger-http-request") %>>
                  <a href="/docs/providers/azurerm/r/logic_app_trigger_http_request.html">azurerm_logic_app_trigger_http_request</a>
                </li>

                <li<%= sidebar_current("docs-azurerm-resource-logic-app-trigger-recurrence") %>>
                  <a href="/docs/providers/azurerm/r/logic_app_trigger_recurrence.html">azurerm_logic_app_trigger_recurrence</a>
                </li>

                <li<%= sidebar_current("docs-azurerm-resource-logic-app-workflow") %>>
                  <a href="/docs/providers/azurerm/r/logic_app_workflow.html">azurerm_logic_app_workflow</a>
                </li>
              </ul>
            </li>

            <li<%= sidebar_current("docs-azurerm-resource-management") %>>
              <a href="#">Management Resources</a>
              <ul class="nav nav-visible">
                <li<%= sidebar_current("docs-azurerm-resource-management-lock") %>>
                  <a href="/docs/providers/azurerm/r/management_lock.html">azurerm_management_lock</a>
                </li>
              </ul>
            </li>

            <li<%= sidebar_current("docs-azurerm-resource-messaging") %>>
              <a href="#">Messaging Resources</a>
              <ul class="nav nav-visible">
                <li<%= sidebar_current("docs-azurerm-resource-messaging-eventgrid-domain") %>>
                  <a href="/docs/providers/azurerm/r/eventgrid_domain.html">azurerm_eventgrid_domain</a>
                </li>

                <li<%= sidebar_current("docs-azurerm-resource-messaging-eventgrid-event-subscription") %>>
                  <a href="/docs/providers/azurerm/r/eventgrid_event_subscription.html">azurerm_eventgrid_event_subscription</a>
                </li>

                <li<%= sidebar_current("docs-azurerm-resource-messaging-eventgrid-topic") %>>
                  <a href="/docs/providers/azurerm/r/eventgrid_topic.html">azurerm_eventgrid_topic</a>
                </li>

                <li<%= sidebar_current("docs-azurerm-resource-messaging-eventhub-x") %>>
                  <a href="/docs/providers/azurerm/r/eventhub.html">azurerm_eventhub</a>
                </li>

                <li<%= sidebar_current("docs-azurerm-resource-messaging-eventhub-authorization-rule") %>>
                  <a href="/docs/providers/azurerm/r/eventhub_authorization_rule.html">azurerm_eventhub_authorization_rule</a>
                </li>

                <li<%= sidebar_current("docs-azurerm-resource-messaging-eventhub-consumer-group") %>>
                  <a href="/docs/providers/azurerm/r/eventhub_consumer_group.html">azurerm_eventhub_consumer_group</a>
                </li>

                <li<%= sidebar_current("docs-azurerm-resource-messaging-eventhub-namespace-x") %>>
                  <a href="/docs/providers/azurerm/r/eventhub_namespace.html">azurerm_eventhub_namespace</a>
                </li>

                <li<%= sidebar_current("docs-azurerm-resource-messaging-eventhub-namespace-authorization-rule") %>>
                  <a href="/docs/providers/azurerm/r/eventhub_namespace_authorization_rule.html">azurerm_eventhub_namespace_authorization_rule</a>
                </li>

                <li<%= sidebar_current("docs-azurerm-resource-messaging-iothub-x") %>>
                  <a href="/docs/providers/azurerm/r/iothub.html">azurerm_iothub</a>
                </li>

                <li<%= sidebar_current("docs-azurerm-resource-messaging-iothub-consumer-group") %>>
                  <a href="/docs/providers/azurerm/r/iothub_consumer_group.html">azurerm_iothub_consumer_group</a>
                </li>

                <li<%= sidebar_current("docs-azurerm-resource-messaging-notification-hub-x") %>>
                  <a href="/docs/providers/azurerm/r/notification_hub.html">azurerm_notification_hub</a>
                </li>

                <li<%= sidebar_current("docs-azurerm-resource-messaging-notification-hub-authorization-rule") %>>
                  <a href="/docs/providers/azurerm/r/notification_hub_authorization_rule.html">azurerm_notification_hub_authorization_rule</a>
                </li>

                <li<%= sidebar_current("docs-azurerm-resource-messaging-notification-hub-namespace") %>>
                  <a href="/docs/providers/azurerm/r/notification_hub_namespace.html">azurerm_notification_hub_namespace</a>
                </li>

                <li<%= sidebar_current("docs-azurerm-resource-messaging-relay-namespace") %>>
                  <a href="/docs/providers/azurerm/r/relay_namespace.html">azurerm_relay_namespace</a>
                </li>

                <li<%= sidebar_current("docs-azurerm-resource-messaging-servicebus-namespace-x") %>>
                  <a href="/docs/providers/azurerm/r/servicebus_namespace.html">azurerm_servicebus_namespace</a>
                </li>

                <li<%= sidebar_current("docs-azurerm-resource-messaging-servicebus-namespace-authorization-rule") %>>
                  <a href="/docs/providers/azurerm/r/servicebus_namespace_authorization_rule.html">azurerm_servicebus_namespace_authorization_rule</a>
                </li>

                <li<%= sidebar_current("docs-azurerm-resource-messaging-servicebus-queue-x") %>>
                  <a href="/docs/providers/azurerm/r/servicebus_queue.html">azurerm_servicebus_queue</a>
                </li>

                <li<%= sidebar_current("docs-azurerm-resource-messaging-servicebus-queue-authorization-rule") %>>
                  <a href="/docs/providers/azurerm/r/servicebus_queue_authorization_rule.html">azurerm_servicebus_queue_authorization_rule</a>
                </li>

                <li<%= sidebar_current("docs-azurerm-resource-messaging-servicebus-subscription-x") %>>
                  <a href="/docs/providers/azurerm/r/servicebus_subscription.html">azurerm_servicebus_subscription</a>
                </li>

                <li<%= sidebar_current("docs-azurerm-resource-messaging-servicebus-subscription-rule") %>>
                  <a href="/docs/providers/azurerm/r/servicebus_subscription_rule.html">azurerm_servicebus_subscription_rule</a>
                </li>

                <li<%= sidebar_current("docs-azurerm-resource-messaging-servicebus-topic-x") %>>
                  <a href="/docs/providers/azurerm/r/servicebus_topic.html">azurerm_servicebus_topic</a>
                </li>

                <li<%= sidebar_current("docs-azurerm-resource-messaging-servicebus-topic-authorization-rule") %>>
                  <a href="/docs/providers/azurerm/r/servicebus_topic_authorization_rule.html">azurerm_servicebus_topic_authorization_rule</a>
                </li>

                <li<%= sidebar_current("docs-azurerm-resource-messaging-signalr-service") %>>
                  <a href="/docs/providers/azurerm/r/signalr_service.html">azurerm_signalr_service</a>
                </li>
              </ul>
            </li>


            <li<%= sidebar_current("docs-azurerm-resource-monitor") %>>
              <a href="#">Monitor Resources</a>
              <ul class="nav nav-visible">
                <li<%= sidebar_current("docs-azurerm-resource-autoscale-setting") %>>
                  <a href="/docs/providers/azurerm/r/autoscale_setting.html">azurerm_autoscale_setting</a>
                </li>

                <li<%= sidebar_current("docs-azurerm-resource-monitor-action-group") %>>
                  <a href="/docs/providers/azurerm/r/monitor_action_group.html">azurerm_monitor_action_group</a>
                </li>

                <li<%= sidebar_current("docs-azurerm-resource-monitor-activity-log-alert") %>>
                  <a href="/docs/providers/azurerm/r/monitor_activity_log_alert.html">azurerm_monitor_activity_log_alert</a>
                </li>
                <li<%= sidebar_current("docs-azurerm-resource-monitor-autoscale-setting") %>>
                  <a href="/docs/providers/azurerm/r/monitor_autoscale_setting.html">azurerm_monitor_autoscale_setting</a>
                </li>

                <li<%= sidebar_current("docs-azurerm-resource-monitor-diagnostic-setting") %>>
                  <a href="/docs/providers/azurerm/r/monitor_diagnostic_setting.html">azurerm_monitor_diagnostic_setting</a>
                </li>

                <li<%= sidebar_current("docs-azurerm-resource-monitor-log-profile") %>>
                  <a href="/docs/providers/azurerm/r/monitor_log_profile.html">azurerm_monitor_log_profile</a>
                </li>

                <li<%= sidebar_current("docs-azurerm-resource-monitor-metric-alert-x") %>>
                  <a href="/docs/providers/azurerm/r/monitor_metric_alert.html">azurerm_monitor_metric_alert</a>
                </li>

                <li<%= sidebar_current("docs-azurerm-resource-monitor-metric-alertrule") %>>
                  <a href="/docs/providers/azurerm/r/monitor_metric_alertrule.html">azurerm_monitor_metric_alertrule</a>
                </li>

                <li<%= sidebar_current("docs-azurerm-resource-metric-alertrule") %>>
                  <a href="/docs/providers/azurerm/r/metric_alertrule.html">azurerm_metric_alertrule</a>
                </li>
              </ul>
            </li>

            <li<%= sidebar_current("docs-azurerm-resource-network") %>>
              <a href="#">Network Resources</a>
              <ul class="nav nav-visible">

                <li<%= sidebar_current("docs-azurerm-resource-network-application-gateway") %>>
                  <a href="/docs/providers/azurerm/r/application_gateway.html">azurerm_application_gateway</a>
                </li>

                <li<%= sidebar_current("docs-azurerm-resource-network-application-security-group") %>>
                  <a href="/docs/providers/azurerm/r/application_security_group.html">azurerm_application_security_group</a>
                </li>

                <li<%= sidebar_current("docs-azurerm-resource-connection-monitor") %>>
                  <a href="/docs/providers/azurerm/r/connection_monitor.html">azurerm_connection_monitor</a>
                </li>

                <li<%= sidebar_current("docs-azurerm-resource-network-connection-monitor") %>>
                  <a href="/docs/providers/azurerm/r/network_connection_monitor.html">azurerm_network_connection_monitor</a>
                </li>

                <li<%= sidebar_current("docs-azurerm-resource-ddos-protection-plan") %>>
                  <a href="/docs/providers/azurerm/r/ddos_protection_plan.html">azurerm_ddos_protection_plan</a>
                </li>

                <li<%= sidebar_current("docs-azurerm-resource-network-ddos-protection-plan") %>>
                  <a href="/docs/providers/azurerm/r/network_ddos_protection_plan.html">azurerm_network_ddos_protection_plan</a>
                </li>

                <li<%= sidebar_current("docs-azurerm-resource-network-express-route-circuit-x") %>>
                  <a href="/docs/providers/azurerm/r/express_route_circuit.html">azurerm_express_route_circuit</a>
                </li>

                <li<%= sidebar_current("docs-azurerm-resource-network-express-route-circuit-authorization") %>>
                  <a href="/docs/providers/azurerm/r/express_route_circuit_authorization.html">azurerm_express_route_circuit_authorization</a>
                </li>

                <li<%= sidebar_current("docs-azurerm-resource-network-express-route-circuit-peering") %>>
                  <a href="/docs/providers/azurerm/r/express_route_circuit_peering.html">azurerm_express_route_circuit_peering</a>
                </li>

                <li<%= sidebar_current("docs-azurerm-resource-network-firewall-x") %>>
                  <a href="/docs/providers/azurerm/r/firewall.html">azurerm_firewall</a>
                </li>

                <li<%= sidebar_current("docs-azurerm-resource-network-firewall-application-rule-collection") %>>
                  <a href="/docs/providers/azurerm/r/firewall_application_rule_collection.html">azurerm_firewall_application_rule_collection</a>
                </li>

                <li<%= sidebar_current("docs-azurerm-resource-network-firewall-network-rule-collection") %>>
                  <a href="/docs/providers/azurerm/r/firewall_network_rule_collection.html">azurerm_firewall_network_rule_collection</a>
                </li>

                <li<%= sidebar_current("docs-azurerm-resource-network-local-network-gateway") %>>
                  <a href="/docs/providers/azurerm/r/local_network_gateway.html">azurerm_local_network_gateway</a>
                </li>

                <li<%= sidebar_current("docs-azurerm-resource-network-interface-x") %>>
                  <a href="/docs/providers/azurerm/r/network_interface.html">azurerm_network_interface</a>
                </li>

                <li<%= sidebar_current("docs-azurerm-resource-network-interface-application-gateway-backend-address-pool-association") %>>
                  <a href="/docs/providers/azurerm/r/network_interface_application_gateway_backend_address_pool_association.html">azurerm_network_interface_application_gateway_backend_address_pool_association</a>
                </li>

                <li<%= sidebar_current("docs-azurerm-resource-network-interface-application-security-group-association") %>>
                  <a href="/docs/providers/azurerm/r/network_interface_application_security_group_association.html">azurerm_network_interface_application_security_group_association</a>
                </li>

                <li<%= sidebar_current("docs-azurerm-resource-network-interface-backend-address-pool-association") %>>
                  <a href="/docs/providers/azurerm/r/network_interface_backend_address_pool_association.html">azurerm_network_interface_backend_address_pool_association</a>
                </li>

                <li<%= sidebar_current("docs-azurerm-resource-network-interface-nat-rule-association") %>>
                  <a href="/docs/providers/azurerm/r/network_interface_nat_rule_association.html">azurerm_network_interface_nat_rule_association</a>
                </li>

                <li<%= sidebar_current("docs-azurerm-resource-network-security-group") %>>
                  <a href="/docs/providers/azurerm/r/network_security_group.html">azurerm_network_security_group</a>
                </li>

                <li<%= sidebar_current("docs-azurerm-resource-network-security-rule") %>>
                  <a href="/docs/providers/azurerm/r/network_security_rule.html">azurerm_network_security_rule</a>
                </li>

                <li<%= sidebar_current("docs-azurerm-resource-network-watcher") %>>
                  <a href="/docs/providers/azurerm/r/network_watcher.html">azurerm_network_watcher</a>
                </li>

                <li<%= sidebar_current("docs-azurerm-resource-packet-capture") %>>
                  <a href="/docs/providers/azurerm/r/packet_capture.html">azurerm_packet_capture</a>
                </li>

                <li<%= sidebar_current("docs-azurerm-resource-network-packet-capture") %>>
                  <a href="/docs/providers/azurerm/r/network_packet_capture.html">azurerm_network_packet_capture</a>
                </li>

                <li<%= sidebar_current("docs-azurerm-resource-network-public-ip") %>>
                  <a href="/docs/providers/azurerm/r/public_ip.html">azurerm_public_ip</a>
                </li>

                <li<%= sidebar_current("docs-azurerm-resource-network-route-x") %>>
                  <a href="/docs/providers/azurerm/r/route.html">azurerm_route</a>
                </li>

                <li<%= sidebar_current("docs-azurerm-resource-network-route-table") %>>
                  <a href="/docs/providers/azurerm/r/route_table.html">azurerm_route_table</a>
                </li>

                <li<%= sidebar_current("docs-azurerm-resource-network-subnet-x") %>>
                  <a href="/docs/providers/azurerm/r/subnet.html">azurerm_subnet</a>
                </li>

                <li<%= sidebar_current("docs-azurerm-resource-network-subnet-network-security-group-association") %>>
                  <a href="/docs/providers/azurerm/r/subnet_network_security_group_association.html">azurerm_subnet_network_security_group_association</a>
                </li>

                <li<%= sidebar_current("docs-azurerm-resource-network-subnet-route-table-association") %>>
                  <a href="/docs/providers/azurerm/r/subnet_route_table_association.html">azurerm_subnet_route_table_association</a>
                </li>

                <li<%= sidebar_current("docs-azurerm-resource-network-traffic-manager-endpoint") %>>
                  <a href="/docs/providers/azurerm/r/traffic_manager_endpoint.html">azurerm_traffic_manager_endpoint</a>
                </li>

                <li<%= sidebar_current("docs-azurerm-resource-network-traffic-manager-profile") %>>
                  <a href="/docs/providers/azurerm/r/traffic_manager_profile.html">azurerm_traffic_manager_profile</a>
                </li>

                <li<%= sidebar_current("docs-azurerm-resource-network-virtual-network-x") %>>
                  <a href="/docs/providers/azurerm/r/virtual_network.html">azurerm_virtual_network</a>
                </li>

                <li<%= sidebar_current("docs-azurerm-resource-network-virtual-network-gateway-x") %>>
                  <a href="/docs/providers/azurerm/r/virtual_network_gateway.html">azurerm_virtual_network_gateway</a>
                </li>

                <li<%= sidebar_current("docs-azurerm-resource-network-virtual-network-gateway-connection") %>>
                  <a href="/docs/providers/azurerm/r/virtual_network_gateway_connection.html">azurerm_virtual_network_gateway_connection</a>
                </li>

                <li<%= sidebar_current("docs-azurerm-resource-network-virtual-network-peering") %>>
                  <a href="/docs/providers/azurerm/r/virtual_network_peering.html">azurerm_virtual_network_peering</a>
                </li>
              </ul>
            </li>

            <li<%= sidebar_current("docs-azurerm-management-group") %>>
              <a href="#">Management Group Resources</a>
              <ul class="nav nav-visible">
                <li<%= sidebar_current("docs-azurerm-management-group") %>>
                  <a href="/docs/providers/azurerm/r/management_group.html">azurerm_management_group</a>
                </li>
              </ul>
            </li>

            <li<%= sidebar_current("docs-azurerm-log-analytics") %>>
              <a href="#">Log Analytics Resources</a>
              <ul class="nav nav-visible">
                <li<%= sidebar_current("docs-azurerm-log-analytics-linked-service") %>>
                  <a href="/docs/providers/azurerm/r/log_analytics_linked_service.html">azurerm_log_analytics_linked_service</a>
                </li>

                <li<%= sidebar_current("docs-azurerm-log-analytics-solution") %>>
                  <a href="/docs/providers/azurerm/r/log_analytics_solution.html">azurerm_log_analytics_solution</a>
                </li>

                <li<%= sidebar_current("docs-azurerm-log-analytics-workspace-x") %>>
                  <a href="/docs/providers/azurerm/r/log_analytics_workspace.html">azurerm_log_analytics_workspace</a>
                </li>

                <li<%= sidebar_current("docs-azurerm-log-analytics-workspace-linked-service") %>>
                  <a href="/docs/providers/azurerm/r/log_analytics_workspace_linked_service.html">azurerm_log_analytics_workspace_linked_service</a>
                </li>
              </ul>
            </li>

            <li<%= sidebar_current("docs-azurerm-resource-policy") %>>
              <a href="#">Policy Resources</a>
              <ul class="nav nav-visible">
                <li<%= sidebar_current("docs-azurerm-resource-policy-assignment") %>>
                  <a href="/docs/providers/azurerm/r/policy_assignment.html">azurerm_policy_assignment</a>
                </li>

                <li<%= sidebar_current("docs-azurerm-resource-policy-definition") %>>
                  <a href="/docs/providers/azurerm/r/policy_definition.html">azurerm_policy_definition</a>
                </li>

                <li<%= sidebar_current("docs-azurerm-resource-policy-set-definition") %>>
                  <a href="/docs/providers/azurerm/r/policy_set_definition.html">azurerm_policy_set_definition</a>
                </li>
              </ul>
            </li>

            <li<%= sidebar_current("docs-azurerm-recovery-services") %>>
              <a href="#">Recovery Services</a>
              <ul class="nav nav-visible">
                <li<%= sidebar_current("docs-azurerm-recovery-services-protection-policy-vm") %>>
                  <a href="/docs/providers/azurerm/r/recovery_services_protection_policy_vm.html">azurerm_recovery_services_protection_policy_vm</a>
                </li>

                <li<%= sidebar_current("docs-azurerm-recovery-services-protected-vm") %>>
                  <a href="/docs/providers/azurerm/r/recovery_services_protected_vm.html">azurerm_recovery_services_protected_vm</a>
                </li>

                <li<%= sidebar_current("docs-azurerm-recovery-services-vault") %>>
                  <a href="/docs/providers/azurerm/r/recovery_services_vault.html">azurerm_recovery_services_vault</a>
                </li>
              </ul>
            </li>

            <li<%= sidebar_current("docs-azurerm-redis") %>>
              <a href="#">Redis Resources</a>
              <ul class="nav nav-visible">
                <li<%= sidebar_current("docs-azurerm-redis-cache") %>>
                  <a href="/docs/providers/azurerm/r/redis_cache.html">azurerm_redis_cache</a>
                </li>

                <li<%= sidebar_current("docs-azurerm-redis-firewall-rule") %>>
                  <a href="/docs/providers/azurerm/r/redis_firewall_rule.html">azurerm_redis_firewall_rule</a>
                </li>
              </ul>
            </li>

            <li<%= sidebar_current("docs-azurerm-resource-search") %>>
              <a href="#">Search Resources</a>
              <ul class="nav nav-visible">
                <li<%= sidebar_current("docs-azurerm-resource-search-service") %>>
                  <a href="/docs/providers/azurerm/r/search_service.html">azurerm_search_service</a>
                </li>
              </ul>
            </li>

            <li<%= sidebar_current("docs-azurerm-security-center") %>>
              <a href="#">Security Center Resources</a>
              <ul class="nav nav-visible">
                <li<%= sidebar_current("docs-azurerm-security-center-contact") %>>
                  <a href="/docs/providers/azurerm/r/security_center_contact.html">azurerm_security_center_contact</a>
                </li>

                <li<%= sidebar_current("docs-azurerm-security-center-subscription-pricing") %>>
                  <a href="/docs/providers/azurerm/r/security_center_subscription_pricing.html">azurerm_security_center_subscription_pricing</a>
                </li>

                <li<%= sidebar_current("docs-azurerm-security-center-workspace") %>>
                  <a href="/docs/providers/azurerm/r/security_center_workspace.html">azurerm_security_center_workspace</a>
                </li>
              </ul>
            </li>

            <li<%= sidebar_current("docs-azurerm-resource-scheduler") %>>
              <a href="#">Scheduler Resources</a>
              <ul class="nav nav-visible">
                <li<%= sidebar_current("docs-azurerm-resource-scheduler-job-collection") %>>
                  <a href="/docs/providers/azurerm/r/scheduler_job_collection.html">azurerm_scheduler_job_collection</a>
                </li>

                <li<%= sidebar_current("docs-azurerm-resource-scheduler-job-x") %>>
                  <a href="/docs/providers/azurerm/r/scheduler_job.html">azurerm_scheduler_job</a>
                </li>
              </ul>
            </li>

            <li<%= sidebar_current("docs-azurerm-resource-service-fabric") %>>
              <a href="#">Service Fabric Resources</a>
              <ul class="nav nav-visible">
                <li<%= sidebar_current("docs-azurerm-resource-service-fabric-cluster") %>>
                  <a href="/docs/providers/azurerm/r/service_fabric_cluster.html">azurerm_service_fabric_cluster</a>
                </li>
              </ul>
            </li>

            <li<%= sidebar_current("docs-azurerm-resource-stream-analytics") %>>
              <a href="#">Stream Analytics Resources</a>
              <ul class="nav nav-visible">
                <li<%= sidebar_current("docs-azurerm-resource-stream-analytics-job") %>>
                  <a href="/docs/providers/azurerm/r/stream_analytics_job.html">azurerm_stream_analytics_job</a>
                </li>

                <li<%= sidebar_current("docs-azurerm-resource-stream-analytics-function-javascript-udf") %>>
                  <a href="/docs/providers/azurerm/r/stream_analytics_function_javascript_udf.html">azurerm_stream_analytics_function_javascript_udf</a>
                </li>

                <li<%= sidebar_current("docs-azurerm-resource-stream-analytics-output-blob") %>>
                  <a href="/docs/providers/azurerm/r/stream_analytics_output_blob.html">azurerm_stream_analytics_output_blob</a>
                </li>

                <li<%= sidebar_current("docs-azurerm-resource-stream-analytics-output-eventhub") %>>
                  <a href="/docs/providers/azurerm/r/stream_analytics_output_eventhub.html">azurerm_stream_analytics_output_eventhub</a>
                </li>

                <li<%= sidebar_current("docs-azurerm-resource-stream-analytics-output-servicebus-queue") %>>
                  <a href="/docs/providers/azurerm/r/stream_analytics_output_servicebus_queue.html">azurerm_stream_analytics_output_servicebus_queue</a>
                </li>

                <li<%= sidebar_current("docs-azurerm-resource-stream-analytics-stream-input-blob") %>>
                  <a href="/docs/providers/azurerm/r/stream_analytics_stream_input_blob.html">azurerm_stream_analytics_stream_input_blob</a>
                </li>

                <li<%= sidebar_current("docs-azurerm-resource-stream-analytics-stream-input-eventhub") %>>
                  <a href="/docs/providers/azurerm/r/stream_analytics_stream_input_eventhub.html">azurerm_stream_analytics_stream_input_eventhub</a>
                </li>

                <li<%= sidebar_current("docs-azurerm-resource-stream-analytics-stream-input-iothub") %>>
                  <a href="/docs/providers/azurerm/r/stream_analytics_stream_input_iothub.html">azurerm_stream_analytics_stream_input_iothub</a>
                </li>
              </ul>
            </li>

            <li<%= sidebar_current("docs-azurerm-resource-storage") %>>
              <a href="#">Storage Resources</a>
              <ul class="nav nav-visible">

                <li<%= sidebar_current("docs-azurerm-resource-storage-account") %>>
                  <a href="/docs/providers/azurerm/r/storage_account.html">azurerm_storage_account</a>
                </li>

                <li<%= sidebar_current("docs-azurerm-resource-storage-blob") %>>
                  <a href="/docs/providers/azurerm/r/storage_blob.html">azurerm_storage_blob</a>
                </li>

                <li<%= sidebar_current("docs-azurerm-resource-storage-container") %>>
                  <a href="/docs/providers/azurerm/r/storage_container.html">azurerm_storage_container</a>
                </li>

                <li<%= sidebar_current("docs-azurerm-resource-storage-queue") %>>
                  <a href="/docs/providers/azurerm/r/storage_queue.html">azurerm_storage_queue</a>
                </li>

                <li<%= sidebar_current("docs-azurerm-resource-storage-share") %>>
                  <a href="/docs/providers/azurerm/r/storage_share.html">azurerm_storage_share</a>
                </li>

                <li<%= sidebar_current("docs-azurerm-resource-storage-table") %>>
                  <a href="/docs/providers/azurerm/r/storage_table.html">azurerm_storage_table</a>
                </li>

              </ul>
            </li>

            <li<%= sidebar_current("docs-azurerm-resource-template") %>>
              <a href="#">Template Resources</a>
              <ul class="nav nav-visible">
                <li<%= sidebar_current("docs-azurerm-resource-template-deployment") %>>
                  <a href="/docs/providers/azurerm/r/template_deployment.html">azurerm_template_deployment</a>
                </li>
              </ul>
            </li>

            <li<%= sidebar_current("docs-azurerm-resource-media") %>>
            <a href="#">Media Resources</a>
            <ul class="nav nav-visible">
              <li<%= sidebar_current("docs-azurerm-resource-media-media-services-account") %>>
                <a href="/docs/providers/azurerm/r/media_services_account.html">azurerm_media_services_account</a>
              </li>
            </ul>
          </li>

          </ul>
        </div>
    <% end %>

    <%= yield %>
<% end %><|MERGE_RESOLUTION|>--- conflicted
+++ resolved
@@ -736,7 +736,6 @@
                 <li<%= sidebar_current("docs-azurerm-resource-data-factory-dataset-sql-server-table") %>>
                   <a href="/docs/providers/azurerm/r/data_factory_dataset_sql_server_table.html">azurerm_data_factory_dataset_sql_server_table</a>
                 </li>
-<<<<<<< HEAD
 
                 <li<%= sidebar_current("docs-azurerm-resource-data-factory-pipeline") %>>
                   <a href="/docs/providers/azurerm/r/data_factory_pipeline.html">azurerm_data_factory_pipeline</a>
@@ -750,14 +749,6 @@
                   <a href="/docs/providers/azurerm/r/data_factory_linked_service_postgresql.html">azurerm_data_factory_linked_service_postgresql</a>
                 </li>
                 
-=======
-                <li<%= sidebar_current("docs-azurerm-resource-data-factory-pipeline") %>>
-                  <a href="/docs/providers/azurerm/r/data_factory_pipeline.html">azurerm_data_factory_pipeline</a>
-                </li>
-                <li<%= sidebar_current("docs-azurerm-resource-data-factory-linked-service-mysql") %>>
-                  <a href="/docs/providers/azurerm/r/data_factory_linked_service_mysql.html">azurerm_data_factory_linked_service_mysql</a>
-                </li>
->>>>>>> 77af6fa5
                 <li<%= sidebar_current("docs-azurerm-resource-data-factory-linked-service-sql-server") %>>
                   <a href="/docs/providers/azurerm/r/data_factory_linked_service_sql_server.html">azurerm_data_factory_linked_service_sql_server</a>
                 </li>
